--- conflicted
+++ resolved
@@ -490,18 +490,12 @@
             return True 
         rg = appctx.get_app().get_observed_func_registry()
         if button_key == ButtonType.Record.value:
-<<<<<<< HEAD
-            if child_key in ALL_OBSERVED_FUNCTIONS:
-                entry = ALL_OBSERVED_FUNCTIONS[child_key]
+            if child_key in rg:
+                entry = rg[child_key]
                 if entry.enable_args_record:
                     entry.enable_args_record = False
                 else:
                     entry.enable_args_record = True 
-=======
-            if child_key in rg:
-                entry = rg[child_key]
-                entry.enable_args_record = True 
->>>>>>> 3e26c5f8
             return True 
         return 
 
