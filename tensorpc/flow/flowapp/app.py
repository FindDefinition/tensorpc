--- conflicted
+++ resolved
@@ -844,12 +844,9 @@
     async def handle_event(self, ev: UIEvent, is_sync: bool = False):
         res: Dict[str, Any] = {}
         for uid, data in ev.uid_to_data.items():
-<<<<<<< HEAD
             keys: Union[Undefined, List[str]] = undefined 
-=======
-            key = undefined 
             uid_original = uid
->>>>>>> 82bf4357
+
             if TENSORPC_FLOW_COMP_UID_TEMPLATE_SPLIT in uid:
                 parts = uid.split(TENSORPC_FLOW_COMP_UID_TEMPLATE_SPLIT)
                 uid = parts[0]
@@ -890,13 +887,8 @@
                 with contextlib.ExitStack() as stack:
                     for ctx in ctxes:
                         stack.enter_context(ctx)
-<<<<<<< HEAD
-                    res[uid] = await comps[-1].handle_event(
+                    res[uid_original] = await comps[-1].handle_event(
                         Event(FrontendEventType.Drop.value, data[1], keys, indexes), 
-=======
-                    res[uid_original] = await comps[-1].handle_event(
-                        Event(FrontendEventType.Drop.value, data[1], key, indexes), 
->>>>>>> 82bf4357
                         is_sync=is_sync)
             else:
                 comps = self.root._get_comps_by_uid(uid)
