--- conflicted
+++ resolved
@@ -380,7 +380,6 @@
             if decorator_fn is not None:
                 temp_res = decorator_fn()
                 if isinstance(temp_res, mui.FlexBox):
-<<<<<<< HEAD
                     # if temp_res._children is not None:
                     #     # consume this _children
                     #     temp_res.add_layout(temp_res._children)
@@ -388,15 +387,6 @@
                     # temp_res._flow_uid = _ROOT
                     temp_res._attach(_ROOT, self._queue)
                     # self._uid_to_comp = temp_res._uid_to_comp
-=======
-                    temp_res._flow_uid = _ROOT
-                    if temp_res._children is not None:
-                        # consume this _children
-                        temp_res.add_layout(temp_res._children)
-                        temp_res._children = None
-                    temp_res._attach_to_app(self._queue)
-                    self._uid_to_comp = temp_res._uid_to_comp
->>>>>>> 216bfaca
                     new_is_flex = True 
                     self.root = temp_res
                     self.root._wrapped_obj = wrapped_obj
